--- conflicted
+++ resolved
@@ -63,8 +63,7 @@
 			--enable-updown --enable-ext-auth --enable-libipsec
 			--enable-tnccs-20 --enable-imc-attestation --enable-imv-attestation
 			--enable-imc-os --enable-imv-os --enable-tnc-imv --enable-tnc-imc
-<<<<<<< HEAD
-			--enable-pki --enable-swanctl --enable-socket-win"
+			--enable-pki --enable-swanctl --enable-socket-win --enable-kernel-libipsec --enable-libipsec"
 	# no make check for Windows binaries unless we run on a windows host
 	if test "$APPVEYOR" != "True"; then
 		TARGET=
@@ -74,11 +73,6 @@
 		LDFLAGS="-L/c/OpenSSL-$TEST"
 		export LDFLAGS
 	fi
-=======
-			--enable-pki --enable-swanctl --enable-socket-win --enable-kernel-libipsec --enable-libipsec"
-	# no make check for Windows binaries
-	TARGET=
->>>>>>> bc69a993
 	CFLAGS="$CFLAGS -mno-ms-bitfields"
 	DEPS="gcc-mingw-w64-base"
 	case "$TEST" in
