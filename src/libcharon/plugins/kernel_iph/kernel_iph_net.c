--- conflicted
+++ resolved
@@ -15,6 +15,9 @@
  */
 
 /* Windows 7, for some iphlpapi.h functionality */
+#ifdef NOCRYPT
+#undef NOCRYPT
+#endif
 #define _WIN32_WINNT 0x0601
 #include <winsock2.h>
 #include <ws2ipdef.h>
@@ -602,20 +605,13 @@
 } addr_enumerator_t;
 
 METHOD(enumerator_t, addr_enumerate, bool,
-<<<<<<< HEAD
 	addr_enumerator_t *this, va_list args)
-{
-	iface_t *entry;
-	host_t **host;
-
-	VA_ARGS_VGET(args, host);
-=======
-
-	addr_enumerator_t *this, host_t **host)
 {
 	iface_t *entry;
 	addr_t *addr;
->>>>>>> bc69a993
+	host_t **host;
+
+	VA_ARGS_VGET(args, host);
 
 	while (TRUE)
 	{
@@ -669,14 +665,9 @@
 
 	INIT(enumerator,
 		.public = {
-<<<<<<< HEAD
 			.enumerate = enumerator_enumerate_default,
 			.venumerate = _addr_enumerate,
-			.destroy = _addr_destroy,
-=======
-			.enumerate = (void*)_addr_enumerate,
 			.destroy = _addr_enumerator_destroy,
->>>>>>> bc69a993
 		},
 		.which = which,
 		.ifaces = this->ifaces->create_enumerator(this->ifaces),
