--- conflicted
+++ resolved
@@ -786,126 +786,6 @@
 METHOD(kernel_net_t, del_ip, status_t,
 	private_kernel_iph_net_t *this, host_t *vip, int prefix, bool wait)
 {
-<<<<<<< HEAD
-        chunk_t address = virtual_ip->get_address(virtual_ip);;
-        if (address.len != 14 && address.len != 4)
-        {
-            /* Something is wrong with the chunk. The length is not valid for IPv4 or IPv6 */
-            DBG1(DBG_LIB, "was passed an unknown virtual IP type with length %u", address.len);
-            return FALSE;
-        }
-        /*
-         * get list of all IP addresses
-         */
-        MIB_UNICASTIPADDRESS_TABLE *table;
-        MIB_UNICASTIPADDRESS_ROW ip_row;
-        InitializeUnicastIpAddressEntry(&ip_row);
-        ip_row.PrefixOrigin = IpPrefixOriginUnchanged;
-        ip_row.OnLinkPrefixLength = prefix;
-         /* Check if IPv4 or IPv6 */
-        BOOL status = GetUnicastIpAddressTable(AF_UNSPEC, &table);
-        if (status != NO_ERROR)
-        {
-            switch (status) {
-                case ERROR_INVALID_PARAMETER:
-                    DBG1(DBG_KNL, "the kernel complained about an invalid parameter when trying to delete the IP %H");
-                    break;
-                case ERROR_NOT_FOUND:
-                    DBG1(DBG_KNL, "the kernel complained that there are no installed IPv4 or IPv6 addresses");
-                    break;
-                case ERROR_NOT_SUPPORTED:
-                    DBG1(DBG_KNL, "the kernel complained about missing support for IPv4 and IPv6");
-                    break;
-                case ERROR_NOT_ENOUGH_MEMORY:
-                    DBG1(DBG_KNL, "the kernel complained about not having enough memory to dump the IP address table");
-                    break;
-                default:
-                    DBG1(DBG_KNL, "the kernel complained with error %d", status);
-                    break;
-            }
-            return FALSE;
-        }
-
-        /*
-         * Loop over address list and delete all IPs that match.
-         */
-        for (ULONG i = 0; i<table->NumEntries;i++) {
-
-            if (table->Table[i].Address.si_family == AF_INET && address.len == 4)
-            {
-                /* Is that the address we want to delete? */
-                if (memcmp(&(table->Table[i].Address.Ipv4.sin_addr.S_un.S_addr), address.ptr, address.len) == 0)
-                {
-                    /*
-                     * That is an address that we might want to delete
-                     * Populate the necessary fields
-                     */
-                    /* Interface */
-                    ip_row.InterfaceLuid = table->Table[i].InterfaceLuid;
-
-                    /* Address */
-                    ip_row.Address.si_family = AF_INET;
-                    ip_row.Address.Ipv4.sin_addr.S_un.S_addr = table->Table[i].Address.Ipv4.sin_addr.S_un.S_addr;
-                    BOOL status = DeleteUnicastIpAddressEntry(&ip_row);
-                    if (status != NO_ERROR)
-                    {
-                        switch (status) {
-                            case ERROR_INVALID_PARAMETER:
-                                DBG1(DBG_KNL, "the kernel complained about an invalid parameter when trying to delete the IP %H", virtual_ip);
-                                break;
-                            case ERROR_NOT_FOUND:
-                                DBG1(DBG_KNL, "the kernel complained about the interface not existing when trying to delete the IP %H", virtual_ip);
-                                break;
-                            case ERROR_NOT_SUPPORTED:
-                                DBG1(DBG_KNL, "the kernel complained about missing support for delete the address %H", virtual_ip);
-                                break;
-                            default:
-                                DBG1(DBG_KNL, "the kernel complained with error %d", status);
-                                break;
-                        }
-                        return FALSE;
-                    }
-                }
-            }
-            else if (table->Table[i].Address.si_family == AF_INET6 && address.len == 16)
-            {
-                /* Is that the address we want to delete? */
-                if (memcmp(table->Table[i].Address.Ipv6.sin6_addr.u.Byte, address.ptr, address.len) == 0)
-                {
-                    /*
-                     * That is an address that we might want to delete
-                     * Populate the necessary fields
-                     */
-                    /* Interface */
-                    ip_row.InterfaceLuid = table->Table[i].InterfaceLuid;
-
-                    /* Address */
-                    ip_row.Address.si_family = AF_INET6;
-                    ip_row.Address.Ipv6.sin6_addr.u = table->Table[i].Address.Ipv6.sin6_addr.u;
-                    BOOL status = DeleteUnicastIpAddressEntry(&ip_row);
-                    if (status != NO_ERROR)
-                    {
-                        switch (status) {
-                            case ERROR_INVALID_PARAMETER:
-                                DBG1(DBG_KNL, "the kernel complained about an invalid parameter when trying to delete the IP %H", virtual_ip);
-                                break;
-                            case ERROR_NOT_FOUND:
-                                DBG1(DBG_KNL, "the kernel complained about the interface not existing when trying to delete the IP %H", virtual_ip);
-                                break;
-                            case ERROR_NOT_SUPPORTED:
-                                DBG1(DBG_KNL, "the kernel complained about missing support for delete the address %H", virtual_ip);
-                                break;
-                            default:
-                                DBG1(DBG_KNL, "the kernel complained with error %d", status);
-                                break;
-                        }
-                        return FALSE;
-                    }
-                }
-            }
-        }
-        return TRUE;
-=======
 	MIB_UNICASTIPADDRESS_ROW row;
 	u_long status;
 
@@ -926,7 +806,6 @@
 	}
 
 	return SUCCESS;
->>>>>>> d50fd962
 }
 
 /**
