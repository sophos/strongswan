ipseclib_LTLIBRARIES = libipsec.la

libipsec_la_SOURCES = \
ipsec.c ipsec.h \
esp_context.c esp_context.h \
esp_packet.c esp_packet.h \
ip_packet.c ip_packet.h \
ipsec_event_listener.h \
ipsec_event_relay.c ipsec_event_relay.h \
ipsec_policy.c ipsec_policy.h \
ipsec_policy_mgr.c ipsec_policy_mgr.h \
ipsec_processor.c ipsec_processor.h \
ipsec_sa.c ipsec_sa.h \
ipsec_sa_mgr.c ipsec_sa_mgr.h

libipsec_la_LIBADD = \
	$(top_builddir)/src/libstrongswan/libstrongswan.la

if USE_WINDOWS
<<<<<<< HEAD
  libipsec_la_LIBADD += -lws2_32
=======
    libipsec_la_LIBADD += -lws2_32 -lpsapi
>>>>>>> bc69a993
endif

AM_CPPFLAGS = \
	-I$(top_srcdir)/src/libstrongswan

AM_LDFLAGS = \
	-no-undefined

EXTRA_DIST = Android.mk

SUBDIRS = . tests<|MERGE_RESOLUTION|>--- conflicted
+++ resolved
@@ -17,11 +17,7 @@
 	$(top_builddir)/src/libstrongswan/libstrongswan.la
 
 if USE_WINDOWS
-<<<<<<< HEAD
-  libipsec_la_LIBADD += -lws2_32
-=======
-    libipsec_la_LIBADD += -lws2_32 -lpsapi
->>>>>>> bc69a993
+	libipsec_la_LIBADD += -lws2_32 -lpsapi
 endif
 
 AM_CPPFLAGS = \
